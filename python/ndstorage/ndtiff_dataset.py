--- conflicted
+++ resolved
@@ -44,12 +44,7 @@
 
         self.file_io = file_io
         self._lock = threading.RLock()
-<<<<<<< HEAD
-        self._put_file_lock = threading.Lock()
-        
-=======
         self._put_image_lock = threading.Lock()
->>>>>>> e5014cb8
         if writable:
             self.major_version = MAJOR_VERSION
             self.minor_version = MINOR_VERSION
@@ -175,15 +170,9 @@
 
             return self._do_read_metadata(axes)
 
-<<<<<<< HEAD
-    def put_image(self, coordinates, image, metadata, pixel_compression = 0):
-        self._put_file_lock.acquire()
-        
-=======
     def put_image(self, coordinates, image, metadata):
         # wait for put_image to finish before calling it again.
         self._put_image_lock.acquire()
->>>>>>> e5014cb8
         if not self._writable:
             raise RuntimeError("Cannot write to a read-only dataset")
 
@@ -227,12 +216,7 @@
         self._index_file.write(index_data_entry.as_byte_buffer().getvalue())
         # remove from pending images
         del self._write_pending_images[frozenset(coordinates.items())]
-<<<<<<< HEAD
-        
-        self._put_file_lock.release()
-=======
         self._put_image_lock.release()
->>>>>>> e5014cb8
 
     def finish(self):
         if self.current_writer is not None:
