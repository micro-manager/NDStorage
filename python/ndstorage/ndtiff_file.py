--- conflicted
+++ resolved
@@ -187,21 +187,8 @@
 
     def _write_ifd(self, index_key, pixels, metadata, rgb, image_height, image_width, bit_depth, pixel_compression):
         if self.file.tell() % 2 == 1:
-            #self.file.seek(self.file.tell() + 1)  # Make IFD start on word
-            self.file.write(b'\0') # should be equivalent
-
-<<<<<<< HEAD
-        byte_depth = 1 if isinstance(pixels, bytearray) else 2
-        if bit_depth == 8:
-            byte_depth = 1 #isinstance doesen't work?
-        
-        if pixel_compression == 8:
-            compressed_pixels = zlib.compress(pixels)
-            bytes_per_image_pixels = len(compressed_pixels)
-        else:
-            bytes_per_image_pixels = self._bytes_per_image_pixels(pixels, rgb)
-        
-=======
+            self.file.seek(self.file.tell() + 1)  # Make IFD start on word
+
         if isinstance(pixels, bytearray):
             byte_depth = 1
         # if the pixel object is a numpy array, it is type of <class 'numpy.ndarray'>
@@ -211,9 +198,13 @@
             byte_depth = 1
         else:
             byte_depth = 2
-
-        bytes_per_image_pixels = self._bytes_per_image_pixels(pixels, rgb)
->>>>>>> acaea97c
+        
+        if pixel_compression == 8:
+            compressed_pixels = zlib.compress(pixels)
+            bytes_per_image_pixels = len(compressed_pixels)
+        else:
+            bytes_per_image_pixels = self._bytes_per_image_pixels(pixels, rgb)
+        
         num_entries = 13
 
         # 2 bytes for number of directory entries, 12 bytes per directory entry, 4 byte offset of next IFD
